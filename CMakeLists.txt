cmake_minimum_required (VERSION 2.8)

project (apitrace)


##############################################################################
# Options

# On Mac OS X build fat binaries with i386 and x86_64 architectures by default.
if (APPLE AND NOT CMAKE_OSX_ARCHITECTURES)
    set (CMAKE_OSX_ARCHITECTURES "i386;x86_64" CACHE STRING "Build architectures for OSX" FORCE)
endif ()

# We use a cached string variable instead of the standard (boolean) OPTION
# command so that we can default to auto-detecting optional depencies, while
# still providing a mechanism to force/disable these optional dependencies, as
# prescribed in http://www.gentoo.org/proj/en/qa/automagic.xml
set (ENABLE_GUI "AUTO" CACHE STRING "Enable Qt GUI.")


##############################################################################
# Find dependencies

set (CMAKE_MODULE_PATH ${PROJECT_SOURCE_DIR}/cmake)

set (CMAKE_USE_PYTHON_VERSION 2.7 2.6)

find_package (PythonInterp REQUIRED)
find_package (OpenGL REQUIRED)

if (ENABLE_GUI)
    if (NOT (ENABLE_GUI STREQUAL "AUTO"))
        set (REQUIRE_GUI REQUIRED)
    endif ()
    find_package (Qt4 4.7 COMPONENTS QtCore QtGui QtWebKit ${REQUIRE_GUI})
    find_package (QJSON ${REQUIRE_GUI})
endif ()

if (NOT WIN32)
    find_package (X11 REQUIRED)

    # On Mac OS X, GLX is provided as a separate OpenGL implementation, different
    # from the standard OpenGL framework which provides support for native Mac OS X
    # applications.
    if (APPLE)
        find_path (X11_GL_INCLUDE_PATH GL/glx.h ${X11_INC_SEARCH_PATH})
        if (NOT X11_GL_INCLUDE_PATH)
            message (SEND_ERROR "Could not find GL/glx.h")
        endif (NOT X11_GL_INCLUDE_PATH)
        set (X11_INCLUDE_DIR ${X11_INCLUDE_DIR} ${X11_GL_INCLUDE_PATH})

        find_library (X11_GL_LIB GL ${X11_LIB_SEARCH_PATH})
        if (NOT X11_GL_LIB)
            message (SEND_ERROR "Could not find libGL.dylib")
        endif (NOT X11_GL_LIB)
    else ()
        set (X11_INCLUDE_DIR ${X11_INCLUDE_DIR} ${OPENGL_INCLUDE_DIR})
        set (X11_GL_LIB ${OPENGL_gl_LIBRARY})
    endif ()

    include_directories (${X11_INCLUDE_DIR})
endif (NOT WIN32)

if (WIN32)
    find_package (DirectX)
endif (WIN32)


##############################################################################
# Set global build options

include (CheckCXXCompilerFlag)

if (WIN32)
    # MSVC & MinGW only define & use APIENTRY
    add_definitions (-DGLAPIENTRY=__stdcall)

    # http://msdn.microsoft.com/en-us/library/aa383745.aspx
    add_definitions (-D_WIN32_WINNT=0x0500 -DWINVER=0x0500)
else (WIN32)
    CHECK_CXX_COMPILER_FLAG("-fvisibility=hidden" CXX_COMPILER_FLAG_VISIBILITY)
    if (CXX_COMPILER_FLAG_VISIBILITY)
        add_definitions ("-fvisibility=hidden")
    endif (CXX_COMPILER_FLAG_VISIBILITY)
endif (WIN32)

if (MSVC)
    # C99 includes for msvc
    include_directories (${CMAKE_CURRENT_SOURCE_DIR}/thirdparty/msvc)

    # Enable math constants defines
    add_definitions (-D_USE_MATH_DEFINES)

    # No min/max macros
    add_definitions (-DNOMINMAX)

    # Adjust warnings
    add_definitions (-D_CRT_SECURE_NO_DEPRECATE -D_CRT_SECURE_NO_WARNINGS -D_CRT_NONSTDC_NO_WARNINGS)
    add_definitions (-D_SCL_SECURE_NO_DEPRECATE -D_SCL_SECURE_NO_WARNINGS)
    add_definitions (-W4)
    add_definitions (-wd4063) # not a valid value for switch of enum
    add_definitions (-wd4127) # conditional expression is constant
    add_definitions (-wd4244) # conversion from 'type1' to 'type2', possible loss of data
    add_definitions (-wd4505) # unreferenced local function has been removed
    add_definitions (-wd4800) # forcing value to bool 'true' or 'false' (performance warning)
    # XXX: it's safer to use ssize_t everywhere instead of disabling warning
    add_definitions (-wd4018) # signed/unsigned mismatch
    
    # Use static runtime
    # http://www.cmake.org/Wiki/CMake_FAQ#How_can_I_build_my_MSVC_application_with_a_static_runtime.3F
    foreach (flag_var
        CMAKE_C_FLAGS CMAKE_C_FLAGS_DEBUG CMAKE_C_FLAGS_RELEASE CMAKE_C_FLAGS_MINSIZEREL CMAKE_C_FLAGS_RELWITHDEBINFO
        CMAKE_CXX_FLAGS CMAKE_CXX_FLAGS_DEBUG CMAKE_CXX_FLAGS_RELEASE CMAKE_CXX_FLAGS_MINSIZEREL CMAKE_CXX_FLAGS_RELWITHDEBINFO
    )
        if (${flag_var} MATCHES "/MD")
            string (REGEX REPLACE "/MD" "/MT" ${flag_var} "${${flag_var}}")
        endif (${flag_var} MATCHES "/MD")
    endforeach (flag_var)
else ()
    # Adjust warnings
    add_definitions (-Wall)
    # XXX: it's safer to use ssize_t everywhere instead of disabling warning
    add_definitions (-Wno-sign-compare) # comparison between signed and unsigned integer expressions
endif ()


# Put all executables into the same top level build directory, regardless of
# which subdirectory they are declared
set (CMAKE_RUNTIME_OUTPUT_DIRECTORY ${CMAKE_BINARY_DIR})


##############################################################################
# Bundled dependencies
#
# We always use the bundled zlib, libpng, and snappy sources:
# - on Windows to make it easy to deploy the wrappers DLLs
# - on unices to prevent symbol collisions when tracing applications that link
# against other versions of these libraries

set (ZLIB_INCLUDE_DIRS ${CMAKE_CURRENT_SOURCE_DIR}/thirdparty/zlib)
set (ZLIB_LIBRARIES z_bundled)
add_subdirectory (thirdparty/zlib EXCLUDE_FROM_ALL)

include_directories (${ZLIB_INCLUDE_DIRS})
link_libraries (${ZLIB_LIBRARIES})

set (SNAPPY_INCLUDE_DIRS ${CMAKE_CURRENT_SOURCE_DIR}/thirdparty/snappy)
set (SNAPPY_LIBRARIES snappy_bundled)
add_subdirectory (thirdparty/snappy EXCLUDE_FROM_ALL)

include_directories (${SNAPPY_INCLUDE_DIRS})
link_libraries (${SNAPPY_LIBRARIES})

set (PNG_INCLUDE_DIR ${CMAKE_CURRENT_SOURCE_DIR}/thirdparty/libpng)
set (PNG_DEFINITIONS "")
set (PNG_LIBRARIES png_bundled)

add_subdirectory (thirdparty/libpng EXCLUDE_FROM_ALL)
include_directories (${PNG_INCLUDE_DIR})
add_definitions (${PNG_DEFINITIONS})
link_libraries (${PNG_LIBRARIES})

# The Qt website provides binaries for Windows and MacOSX, and they are
# automatically found by cmake without any manual intervention.  The situation
# for QJSON is substantially different: there are no binaries for QJSON
# available, and there is no standard installation directory that is detected
# by cmake.
#
# By bundling the QJSON source, we make it much more easier to build the GUI on
# Windows and MacOSX.  But we only use the bundled sources when ENABLE_GUI is
# AUTO.
if (QT4_FOUND AND NOT QJSON_FOUND AND (ENABLE_GUI STREQUAL "AUTO"))
    add_subdirectory (thirdparty/qjson EXCLUDE_FROM_ALL)
    set (QJSON_INCLUDE_DIR ${CMAKE_CURRENT_SOURCE_DIR}/thirdparty/qjson)
    set (QJSON_LIBRARY_DIRS)
    set (QJSON_LIBRARIES qjson_bundled)
    set (QJSON_FOUND TRUE)
endif ()

# For glext headers
include_directories (${CMAKE_CURRENT_SOURCE_DIR}/thirdparty)


##############################################################################
# Common libraries / utilities

include_directories (
    ${CMAKE_CURRENT_SOURCE_DIR}
    ${CMAKE_CURRENT_SOURCE_DIR}/common
)

add_custom_command (
    OUTPUT ${CMAKE_CURRENT_BINARY_DIR}/glproc.hpp
    COMMAND ${PYTHON_EXECUTABLE} ${CMAKE_CURRENT_SOURCE_DIR}/glproc.py > ${CMAKE_CURRENT_BINARY_DIR}/glproc.hpp
    DEPENDS glproc.py dispatch.py specs/wglapi.py specs/glxapi.py specs/cglapi.py specs/glapi.py specs/gltypes.py specs/stdapi.py
)

if (WIN32)
    set (os os_win32.cpp)
    set (glws glws_wgl.cpp)
else (WIN32)
    set (os os_posix.cpp)
    set (glws glws_glx.cpp)
endif (WIN32)

add_library (common STATIC
    common/trace_file.cpp
    common/trace_snappyfile.cpp
    common/trace_model.cpp
    common/trace_parser.cpp
    common/trace_writer.cpp
    common/trace_local_writer.cpp
    common/trace_model_writer.cpp
    common/trace_loader.cpp
    common/image.cpp
    common/image_bmp.cpp
    common/image_pnm.cpp
    common/image_png.cpp
    common/${os}
)

set_target_properties (common PROPERTIES
    # Ensure it can be statically linked in shared libraries
    COMPILE_FLAGS "${CMAKE_SHARED_LIBRARY_CXX_FLAGS}"
)

link_libraries (common)

add_executable (tracedump tracedump.cpp)
install (TARGETS tracedump RUNTIME DESTINATION bin) 


##############################################################################
# API tracers

if (WIN32)
    if (MINGW)
        # Silence warnings about @nn suffix mismatch
        set (CMAKE_MODULE_LINKER_FLAGS "${CMAKE_MODULE_LINKER_FLAGS} -Wl,--enable-stdcall-fixup")
    endif (MINGW)

    # ddraw.dll
    if (DirectX_D3D_INCLUDE_DIR)
        include_directories (SYSTEM ${DirectX_D3D_INCLUDE_DIR})
        add_custom_command (
            OUTPUT ddrawtrace.cpp
            COMMAND ${PYTHON_EXECUTABLE} ${CMAKE_CURRENT_SOURCE_DIR}/ddrawtrace.py > ${CMAKE_CURRENT_BINARY_DIR}/ddrawtrace.cpp
            DEPENDS ddrawtrace.py trace.py specs/d3d.py specs/d3dtypes.py specs/d3dcaps.py specs/ddraw.py specs/winapi.py specs/stdapi.py
        )
        add_library (ddraw MODULE specs/ddraw.def ddrawtrace.cpp)
        set_target_properties (ddraw
            PROPERTIES PREFIX ""
            RUNTIME_OUTPUT_DIRECTORY ${PROJECT_BINARY_DIR}/wrappers
            LIBRARY_OUTPUT_DIRECTORY ${PROJECT_BINARY_DIR}/wrappers
        )
        install (TARGETS ddraw LIBRARY DESTINATION wrappers)
    endif (DirectX_D3D_INCLUDE_DIR)

    # d3d8.dll
    if (DirectX_D3D8_INCLUDE_DIR AND DirectX_D3DX9_INCLUDE_DIR)
        include_directories (SYSTEM ${DirectX_D3D8_INCLUDE_DIR} ${DirectX_D3DX9_INCLUDE_DIR})
        add_custom_command (
            OUTPUT d3d8trace.cpp
            COMMAND ${PYTHON_EXECUTABLE} ${CMAKE_CURRENT_SOURCE_DIR}/d3d8trace.py > ${CMAKE_CURRENT_BINARY_DIR}/d3d8trace.cpp
            DEPENDS d3d8trace.py trace.py specs/d3d8.py specs/d3d8types.py specs/d3d8caps.py specs/winapi.py specs/stdapi.py
        )
        add_library (d3d8 MODULE specs/d3d8.def d3d8trace.cpp d3dshader.cpp)
        set_target_properties (d3d8
            PROPERTIES PREFIX ""
            RUNTIME_OUTPUT_DIRECTORY ${PROJECT_BINARY_DIR}/wrappers
            LIBRARY_OUTPUT_DIRECTORY ${PROJECT_BINARY_DIR}/wrappers
        )
        install (TARGETS d3d8 LIBRARY DESTINATION wrappers)
    endif (DirectX_D3D8_INCLUDE_DIR AND DirectX_D3DX9_INCLUDE_DIR)

    # d3d9.dll
    if (DirectX_D3DX9_INCLUDE_DIR)
        include_directories (SYSTEM ${DirectX_D3DX9_INCLUDE_DIR})
        add_custom_command (
            OUTPUT d3d9trace.cpp
            COMMAND ${PYTHON_EXECUTABLE} ${CMAKE_CURRENT_SOURCE_DIR}/d3d9trace.py > ${CMAKE_CURRENT_BINARY_DIR}/d3d9trace.cpp
            DEPENDS d3d9trace.py trace.py specs/d3d9.py specs/d3d9types.py specs/d3d9caps.py specs/winapi.py specs/stdapi.py
        )
        add_library (d3d9 MODULE specs/d3d9.def d3d9trace.cpp d3dshader.cpp)
        set_target_properties (d3d9
            PROPERTIES PREFIX ""
            RUNTIME_OUTPUT_DIRECTORY ${PROJECT_BINARY_DIR}/wrappers
            LIBRARY_OUTPUT_DIRECTORY ${PROJECT_BINARY_DIR}/wrappers
        )
        install (TARGETS d3d9 LIBRARY DESTINATION wrappers)
    endif (DirectX_D3DX9_INCLUDE_DIR)

    # d3d10.dll
    if (DirectX_D3D10_INCLUDE_DIR)
        include_directories (SYSTEM ${DirectX_D3D10_INCLUDE_DIR})
        add_custom_command (
            OUTPUT d3d10trace.cpp
            COMMAND ${PYTHON_EXECUTABLE} ${CMAKE_CURRENT_SOURCE_DIR}/d3d10trace.py > ${CMAKE_CURRENT_BINARY_DIR}/d3d10trace.cpp
            DEPENDS d3d10trace.py trace.py specs/d3d10misc.py specs/d3d10.py specs/dxgi.py specs/dxgitype.py specs/dxgiformat.py specs/winapi.py specs/stdapi.py
        )
        add_library (d3d10 MODULE specs/d3d10.def d3d10trace.cpp)
        set_target_properties (d3d10
            PROPERTIES PREFIX ""
            RUNTIME_OUTPUT_DIRECTORY ${PROJECT_BINARY_DIR}/wrappers
            LIBRARY_OUTPUT_DIRECTORY ${PROJECT_BINARY_DIR}/wrappers
        )
        install (TARGETS d3d10 LIBRARY DESTINATION wrappers)
    endif (DirectX_D3D10_INCLUDE_DIR)

    # opengl32.dll
    add_custom_command (
        OUTPUT wgltrace.cpp
        COMMAND ${PYTHON_EXECUTABLE} ${CMAKE_CURRENT_SOURCE_DIR}/wgltrace.py > ${CMAKE_CURRENT_BINARY_DIR}/wgltrace.cpp
        DEPENDS wgltrace.py gltrace.py trace.py specs/wglapi.py specs/wglenum.py specs/glapi.py specs/glparams.py specs/gltypes.py specs/winapi.py specs/stdapi.py
    )
    add_library (wgltrace MODULE specs/opengl32.def
        wgltrace.cpp
        glcaps.cpp
        ${CMAKE_CURRENT_BINARY_DIR}/glproc.hpp
    )
    set_target_properties (wgltrace PROPERTIES
        PREFIX ""
        OUTPUT_NAME opengl32
        RUNTIME_OUTPUT_DIRECTORY ${PROJECT_BINARY_DIR}/wrappers
        LIBRARY_OUTPUT_DIRECTORY ${PROJECT_BINARY_DIR}/wrappers
    )
    install (TARGETS wgltrace LIBRARY DESTINATION wrappers)

elseif (APPLE)
    # OpenGL framework
    add_custom_command (
        OUTPUT cgltrace.cpp
        COMMAND ${PYTHON_EXECUTABLE} ${CMAKE_CURRENT_SOURCE_DIR}/cgltrace.py > ${CMAKE_CURRENT_BINARY_DIR}/cgltrace.cpp
        DEPENDS cgltrace.py gltrace.py trace.py specs/cglapi.py specs/glapi.py specs/glparams.py specs/gltypes.py specs/stdapi.py
    )

    add_library (cgltrace SHARED
        cgltrace.cpp
        glcaps.cpp
        ${CMAKE_CURRENT_BINARY_DIR}/glproc.hpp
    )

    set_target_properties (cgltrace PROPERTIES
        # OpenGL framework name
        PREFIX "" OUTPUT_NAME "OpenGL" SUFFIX ""
        # Specificy the version and reexport GLU symbols
        LINK_FLAGS "-compatibility_version 1 -current_version 1.0.0 -Wl,-reexport_library,/System/Library/Frameworks/OpenGL.framework/Versions/A/Libraries/libGLU.dylib"
        RUNTIME_OUTPUT_DIRECTORY ${PROJECT_BINARY_DIR}/wrappers
        LIBRARY_OUTPUT_DIRECTORY ${PROJECT_BINARY_DIR}/wrappers
    )

    target_link_libraries (cgltrace dl)

    install (TARGETS cgltrace LIBRARY DESTINATION wrappers)
else ()
    # libGL.so
    add_custom_command (
        OUTPUT glxtrace.cpp
        COMMAND ${PYTHON_EXECUTABLE} ${CMAKE_CURRENT_SOURCE_DIR}/glxtrace.py > ${CMAKE_CURRENT_BINARY_DIR}/glxtrace.cpp
        DEPENDS glxtrace.py gltrace.py trace.py specs/glxapi.py specs/glapi.py specs/glparams.py specs/gltypes.py specs/stdapi.py
    )

    add_library (glxtrace SHARED
        ${CMAKE_CURRENT_BINARY_DIR}/glproc.hpp
        glxtrace.cpp
        glcaps.cpp
        glsnapshot.cpp
<<<<<<< HEAD
        trace_writer.cpp
        image.cpp
        image_png.cpp
        os_posix.cpp
=======
>>>>>>> e7c7d642
    )

    set_target_properties (glxtrace PROPERTIES
        # avoid the default "lib" prefix
        PREFIX ""
    )

    # Prevent symbol relocations internal to our wrapper library to be
    # overwritten by the application.
    set_target_properties (glxtrace PROPERTIES
        LINK_FLAGS "-Wl,-Bsymbolic -Wl,-Bsymbolic-functions"
    )

    target_link_libraries (glxtrace dl ${X11_X11_LIB})

    install (TARGETS glxtrace LIBRARY DESTINATION lib)
endif ()


##############################################################################
# API retracers

add_custom_command (
    OUTPUT glretrace_gl.cpp
    COMMAND ${PYTHON_EXECUTABLE} ${CMAKE_CURRENT_SOURCE_DIR}/glretrace.py > ${CMAKE_CURRENT_BINARY_DIR}/glretrace_gl.cpp
    DEPENDS glretrace.py retrace.py codegen.py specs/glapi.py specs/gltypes.py specs/stdapi.py
)

add_custom_command (
    OUTPUT glstate_params.cpp
    COMMAND ${PYTHON_EXECUTABLE} ${CMAKE_CURRENT_SOURCE_DIR}/glstate.py > ${CMAKE_CURRENT_BINARY_DIR}/glstate_params.cpp
    DEPENDS glstate.py specs/glparams.py specs/gltypes.py specs/stdapi.py
)

include_directories (
    ${CMAKE_CURRENT_BINARY_DIR}
    ${OPENGL_INCLUDE_PATH}
)

add_executable (glretrace
    glretrace_gl.cpp
    glretrace_cgl.cpp
    glretrace_glx.cpp
    glretrace_wgl.cpp
    glretrace_main.cpp
    glstate.cpp
    glstate_params.cpp
    retrace.cpp
    retrace_stdc.cpp
    ${glws}
    ${CMAKE_CURRENT_BINARY_DIR}/glproc.hpp
)

set_property (
    TARGET glretrace
    APPEND
    PROPERTY COMPILE_DEFINITIONS "RETRACE"
)

target_link_libraries (glretrace
    common
)

if (WIN32)
    target_link_libraries (glretrace ${OPENGL_gl_LIBRARY})
elseif (APPLE)
    # XXX: We use GLX on MacOSX, which is in a separate library.
    target_link_libraries (glretrace
        ${X11_GL_LIB}
        ${X11_X11_LIB}
        "-framework ApplicationServices" # CGS*
        ${OPENGL_gl_LIBRARY} # CGL*
    )
else ()
    target_link_libraries (glretrace ${OPENGL_gl_LIBRARY} ${X11_X11_LIB})
endif ()

install (TARGETS glretrace RUNTIME DESTINATION bin) 


##############################################################################
# GUI

if (ENABLE_GUI AND QT4_FOUND AND QJSON_FOUND)
    add_subdirectory(gui)
endif ()


##############################################################################
# Packaging

install (
    FILES
        BUGS.markdown
        LICENSE
        NEWS.markdown
        README.markdown
        TODO.markdown
    DESTINATION doc)

set (CPACK_PACKAGE_VERSION_MAJOR "2")
set (CPACK_PACKAGE_VERSION_MINOR "0")

# Use current date in YYYYMMDD format as patch number 
execute_process (
    COMMAND ${PYTHON_EXECUTABLE} -c "import time, sys; sys.stdout.write(time.strftime('%Y%m%d'))"
    OUTPUT_VARIABLE CPACK_PACKAGE_VERSION_PATCH
)

# See http://www.vtk.org/Wiki/CMake:CPackPackageGenerators
if (WIN32)
    set (CPACK_GENERATOR "ZIP")
elseif (APPLE)
    set (CPACK_GENERATOR "DragNDrop")
else ()
    set (CPACK_GENERATOR "TBZ2")
endif ()

include(CPack)<|MERGE_RESOLUTION|>--- conflicted
+++ resolved
@@ -365,13 +365,6 @@
         glxtrace.cpp
         glcaps.cpp
         glsnapshot.cpp
-<<<<<<< HEAD
-        trace_writer.cpp
-        image.cpp
-        image_png.cpp
-        os_posix.cpp
-=======
->>>>>>> e7c7d642
     )
 
     set_target_properties (glxtrace PROPERTIES
